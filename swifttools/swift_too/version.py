--- conflicted
+++ resolved
@@ -1,7 +1,2 @@
-<<<<<<< HEAD
 version = "1.2.32"
 version_tuple = (1, 2, 32)
-=======
-version = "1.2.30"
-version_tuple = (1, 2, 30)
->>>>>>> 035d0dcd
